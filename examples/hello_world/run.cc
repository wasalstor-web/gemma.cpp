// Copyright 2024 Google LLC
// SPDX-License-Identifier: Apache-2.0
//
// Licensed under the Apache License, Version 2.0 (the "License");
// you may not use this file except in compliance with the License.
// You may obtain a copy of the License at
//
//     https://www.apache.org/licenses/LICENSE-2.0
//
// Unless required by applicable law or agreed to in writing, software
// distributed under the License is distributed on an "AS IS" BASIS,
// WITHOUT WARRANTIES OR CONDITIONS OF ANY KIND, either express or implied.
// See the License for the specific language governing permissions and
// limitations under the License.

#include <stddef.h>

#include <cstdlib>
#include <cstring>
#include <iostream>
#include <random>
#include <set>
#include <string>
#include <vector>

#include "gemma/gemma.h"
#include "gemma/gemma_args.h"  // LoaderArgs
#include "gemma/tokenizer.h"
#include "util/args.h"
#include "util/threading_context.h"
#include "hwy/base.h"


int main(int argc, char **argv) {
    gcpp::LoaderArgs loader(argc, argv);
    gcpp::InferenceArgs inference(argc, argv);
    gcpp::AppArgs app(argc, argv);
    if (gcpp::HasHelp(argc, argv)) {
        loader.Help();
        return 0;
    } else if (const char *error = loader.Validate()) {
        loader.Help();
        HWY_ABORT("\nInvalid args: %s", error);
    }

<<<<<<< HEAD
  // Instantiate model and KV Cache
  gcpp::ThreadingContext ctx(threading);
  gcpp::MatMulEnv env(ctx);
  gcpp::Gemma gemma(loader, inference, ctx);
  gcpp::KVCache kv_cache(gemma.Config(), inference, ctx.allocator);
  size_t generated = 0;
=======
    // Demonstrate constrained decoding by never outputting certain tokens.
    std::set<int> reject_tokens;
    for (int arg = 0; arg < argc; ++arg) {
        // Find a --reject flag and consume everything after it.
        if (strcmp(argv[arg], "--reject") == 0) {
            while (++arg < argc) reject_tokens.insert(atoi(argv[arg]));
        }
    }
>>>>>>> 32286f04

    // Instantiate model and KV Cache
    gcpp::BoundedTopology topology(gcpp::CreateTopology(app));
    gcpp::NestedPools pools = gcpp::CreatePools(topology, app);
    gcpp::MatMulEnv env(topology, pools);
    gcpp::Gemma model = gcpp::CreateGemma(loader, env);
    gcpp::KVCache kv_cache =
            gcpp::KVCache::Create(model.GetModelConfig(),
                                  inference.prefill_tbatch_size);
    size_t generated = 0;

    // Initialize random number generator
    std::mt19937 gen;
    std::random_device rd;
    gen.seed(rd());

    // Tokenize instructions.
    std::string prompt = "Write a greeting to the world.";
    const std::vector<int> tokens = gcpp::WrapAndTokenize(
        model.Tokenizer(), loader.Info(), generated, prompt);
    const size_t prompt_size = tokens.size();

    // This callback function gets invoked every time a token is generated
    auto stream_token = [&generated, &prompt_size, &model](int token, float) {
        ++generated;
        if (generated < prompt_size) {
            // print feedback
        } else if (!model.GetModelConfig().IsEOS(token)) {
            std::string token_text;
            HWY_ASSERT(model.Tokenizer().Decode({token}, &token_text));
            std::cout << token_text << std::flush;
        }
        return true;
    };

    gcpp::TimingInfo timing_info;
    gcpp::RuntimeConfig runtime_config = {
        .max_generated_tokens = 1024,
        .temperature = 1.0,
        .gen = &gen,
        .verbosity = 0,
        .stream_token = stream_token,
        .accept_token =
        std::function<bool(int, float)>(
            [&](int token, float /* prob */) {
                return reject_tokens.find(token) == reject_tokens.end();
            }),
    };
    model.Generate(runtime_config, tokens, 0, kv_cache, timing_info);
}<|MERGE_RESOLUTION|>--- conflicted
+++ resolved
@@ -30,83 +30,67 @@
 #include "util/threading_context.h"
 #include "hwy/base.h"
 
+int main(int argc, char** argv) {
+  gcpp::LoaderArgs loader(argc, argv);
+  gcpp::ThreadingArgs threading(argc, argv);
+  gcpp::InferenceArgs inference(argc, argv);
+  if (gcpp::HasHelp(argc, argv)) {
+    loader.Help();
+    return 0;
+  }
 
-int main(int argc, char **argv) {
-    gcpp::LoaderArgs loader(argc, argv);
-    gcpp::InferenceArgs inference(argc, argv);
-    gcpp::AppArgs app(argc, argv);
-    if (gcpp::HasHelp(argc, argv)) {
-        loader.Help();
-        return 0;
-    } else if (const char *error = loader.Validate()) {
-        loader.Help();
-        HWY_ABORT("\nInvalid args: %s", error);
+  // Demonstrate constrained decoding by never outputting certain tokens.
+  std::set<int> reject_tokens;
+  for (int arg = 0; arg < argc; ++arg) {
+    // Find a --reject flag and consume everything after it.
+    if (strcmp(argv[arg], "--reject") == 0) {
+      while (++arg < argc) reject_tokens.insert(atoi(argv[arg]));
     }
+  }
 
-<<<<<<< HEAD
   // Instantiate model and KV Cache
   gcpp::ThreadingContext ctx(threading);
   gcpp::MatMulEnv env(ctx);
   gcpp::Gemma gemma(loader, inference, ctx);
   gcpp::KVCache kv_cache(gemma.Config(), inference, ctx.allocator);
   size_t generated = 0;
-=======
-    // Demonstrate constrained decoding by never outputting certain tokens.
-    std::set<int> reject_tokens;
-    for (int arg = 0; arg < argc; ++arg) {
-        // Find a --reject flag and consume everything after it.
-        if (strcmp(argv[arg], "--reject") == 0) {
-            while (++arg < argc) reject_tokens.insert(atoi(argv[arg]));
-        }
+
+  // Initialize random number generator
+  std::mt19937 gen;
+  std::random_device rd;  // NOLINT
+  gen.seed(rd());
+
+  // Tokenize instructions.
+  std::string prompt = "Write a greeting to the world.";
+  const std::vector<int> tokens =
+      gcpp::WrapAndTokenize(gemma.Tokenizer(), gemma.ChatTemplate(),
+                            gemma.Config().wrapping, generated, prompt);
+  const size_t prompt_size = tokens.size();
+
+  // This callback function gets invoked every time a token is generated
+  auto stream_token = [&generated, &prompt_size, &gemma](int token, float) {
+    ++generated;
+    if (generated < prompt_size) {
+      // print feedback
+    } else if (!gemma.Config().IsEOS(token)) {
+      std::string token_text;
+      HWY_ASSERT(gemma.Tokenizer().Decode({token}, &token_text));
+      std::cout << token_text << std::flush;
     }
->>>>>>> 32286f04
+    return true;
+  };
 
-    // Instantiate model and KV Cache
-    gcpp::BoundedTopology topology(gcpp::CreateTopology(app));
-    gcpp::NestedPools pools = gcpp::CreatePools(topology, app);
-    gcpp::MatMulEnv env(topology, pools);
-    gcpp::Gemma model = gcpp::CreateGemma(loader, env);
-    gcpp::KVCache kv_cache =
-            gcpp::KVCache::Create(model.GetModelConfig(),
-                                  inference.prefill_tbatch_size);
-    size_t generated = 0;
-
-    // Initialize random number generator
-    std::mt19937 gen;
-    std::random_device rd;
-    gen.seed(rd());
-
-    // Tokenize instructions.
-    std::string prompt = "Write a greeting to the world.";
-    const std::vector<int> tokens = gcpp::WrapAndTokenize(
-        model.Tokenizer(), loader.Info(), generated, prompt);
-    const size_t prompt_size = tokens.size();
-
-    // This callback function gets invoked every time a token is generated
-    auto stream_token = [&generated, &prompt_size, &model](int token, float) {
-        ++generated;
-        if (generated < prompt_size) {
-            // print feedback
-        } else if (!model.GetModelConfig().IsEOS(token)) {
-            std::string token_text;
-            HWY_ASSERT(model.Tokenizer().Decode({token}, &token_text));
-            std::cout << token_text << std::flush;
-        }
-        return true;
-    };
-
-    gcpp::TimingInfo timing_info;
-    gcpp::RuntimeConfig runtime_config = {
-        .max_generated_tokens = 1024,
-        .temperature = 1.0,
-        .gen = &gen,
-        .verbosity = 0,
-        .stream_token = stream_token,
-        .accept_token =
-        std::function<bool(int, float)>(
-            [&](int token, float /* prob */) {
-                return reject_tokens.find(token) == reject_tokens.end();
-            }),
-    };
-    model.Generate(runtime_config, tokens, 0, kv_cache, timing_info);
+  gcpp::TimingInfo timing_info;
+  gcpp::RuntimeConfig runtime_config = {
+      .max_generated_tokens = 1024,
+      .temperature = 1.0,
+      .gen = &gen,
+      .verbosity = 0,
+      .stream_token = stream_token,
+      .accept_token =
+          std::function<bool(int, float)>([&](int token, float /* prob */) {
+            return reject_tokens.find(token) == reject_tokens.end();
+          }),
+  };
+  gemma.Generate(runtime_config, tokens, 0, kv_cache, env, timing_info);
 }